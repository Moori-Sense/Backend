"""
FastAPI application for Mooring Line Monitoring System
"""
from fastapi import FastAPI, Depends, HTTPException, WebSocket, WebSocketDisconnect
from fastapi.middleware.cors import CORSMiddleware
from fastapi.staticfiles import StaticFiles
from fastapi.responses import FileResponse
import os
from sqlalchemy.orm import Session
from typing import List, Optional
from datetime import datetime, timedelta
import json
import asyncio

from database import get_db, init_db
from schemas import (
    MooringLineCreate, MooringLineUpdate, MooringLineResponse, MooringLineSummary,
    TensionHistoryCreate, TensionHistoryResponse, TensionTimeSeriesData,
    WeatherDataCreate, WeatherDataResponse, CurrentWeather,
    AlertResponse, DashboardData, TensionStatus
)
from services import (
    MooringLineService, TensionService, WeatherService, 
    AlertService, SimulationService
)
from models import WeatherData
<<<<<<< HEAD
=======
from data_parser import initialize_mooring_lines
from live_simulation import start_live_simulation, stop_live_simulation, get_simulation_status
import threading
>>>>>>> a8651eb2

app = FastAPI(
    title="Mooring Line Monitoring System",
    description="API for monitoring mooring line tension and lifespan",
    version="1.0.0"
)

# CORS middleware
app.add_middleware(
    CORSMiddleware,
    allow_origins=["*"],  # In production, specify exact origins
    allow_credentials=True,
    allow_methods=["*"],
    allow_headers=["*"],
)

# WebSocket manager for real-time updates
class ConnectionManager:
    def __init__(self):
        self.active_connections: List[WebSocket] = []

    async def connect(self, websocket: WebSocket):
        await websocket.accept()
        self.active_connections.append(websocket)

    def disconnect(self, websocket: WebSocket):
        self.active_connections.remove(websocket)

    async def broadcast(self, message: dict):
        for connection in self.active_connections:
            try:
                await connection.send_json(message)
            except:
                pass

manager = ConnectionManager()

# This will be set up after all API routes are defined
static_path = os.path.join(os.path.dirname(__file__), "static")


@app.on_event("startup")
async def startup_event():
    """Initialize database on startup"""
    init_db()
<<<<<<< HEAD
    print("Database initialized")
=======
    # Initialize 8 mooring lines
    db = next(get_db())
    try:
        initialize_mooring_lines(db)
        print("✅ Database initialized with 8 mooring lines")
    except Exception as e:
        print(f"❌ Database initialization error: {e}")
    finally:
        db.close()
>>>>>>> a8651eb2


# ======================
# Mooring Line Endpoints
# ======================

@app.post("/api/mooring-lines", response_model=MooringLineResponse)
def create_mooring_line(
    data: MooringLineCreate,
    db: Session = Depends(get_db)
):
    """Create a new mooring line"""
    return MooringLineService.create_mooring_line(db, data)


@app.get("/api/mooring-lines", response_model=List[MooringLineSummary])
def get_mooring_lines(
    active_only: bool = True,
    db: Session = Depends(get_db)
):
<<<<<<< HEAD
    """Get all mooring lines with summary information"""
=======
    """Get all mooring lines with summary information (8 lines system)"""
>>>>>>> a8651eb2
    lines = MooringLineService.get_all_mooring_lines(db, active_only)
    
    summaries = []
    for line in lines:
        tension_percentage = (line.current_tension / line.reference_tension * 100) if line.reference_tension > 0 else 0
        status = MooringLineService.calculate_tension_status(
            line.current_tension, 
            line.reference_tension,
            line.max_tension
        )
        
        summaries.append(MooringLineSummary(
            id=line.id,
<<<<<<< HEAD
            name=line.name,
            position=line.position,
=======
            line_id=line.line_id,
            name=line.name,
            side=line.side,
            position_index=line.position_index,
>>>>>>> a8651eb2
            current_tension=line.current_tension,
            reference_tension=line.reference_tension,
            tension_percentage=tension_percentage,
            remaining_lifespan_percentage=line.remaining_lifespan_percentage,
            status=status
        ))
    
    return summaries


@app.get("/api/mooring-lines/{line_id}", response_model=MooringLineResponse)
def get_mooring_line(
    line_id: int,
    db: Session = Depends(get_db)
):
    """Get specific mooring line details"""
    line = MooringLineService.get_mooring_line(db, line_id)
    if not line:
        raise HTTPException(status_code=404, detail="Mooring line not found")
    return line


@app.put("/api/mooring-lines/{line_id}", response_model=MooringLineResponse)
def update_mooring_line(
    line_id: int,
    data: MooringLineUpdate,
    db: Session = Depends(get_db)
):
    """Update mooring line information"""
    line = MooringLineService.update_mooring_line(db, line_id, data)
    if not line:
        raise HTTPException(status_code=404, detail="Mooring line not found")
    return line


# ======================
# Tension Data Endpoints
# ======================

@app.post("/api/tension", response_model=TensionHistoryResponse)
async def record_tension(
    data: TensionHistoryCreate,
    db: Session = Depends(get_db)
):
    """Record new tension measurement"""
    tension = TensionService.record_tension(db, data)
    
    # Broadcast update via WebSocket
    await manager.broadcast({
        "type": "tension_update",
        "mooring_line_id": data.mooring_line_id,
        "tension_value": data.tension_value,
        "timestamp": tension.timestamp.isoformat()
    })
    
    return tension


@app.get("/api/tension/{line_id}/history", response_model=List[TensionTimeSeriesData])
def get_tension_history(
    line_id: int,
    hours: int = 24,
    db: Session = Depends(get_db)
):
    """Get tension history for a mooring line"""
    start_time = datetime.utcnow() - timedelta(hours=hours)
    return TensionService.get_tension_history(db, line_id, start_time=start_time, limit=1000)


@app.get("/api/tension/{line_id}/chart-data")
def get_tension_chart_data(
    line_id: int,
    hours: int = 24,
    db: Session = Depends(get_db)
):
    """Get tension data formatted for charting"""
    history = TensionService.get_tension_history(
        db, line_id, 
        start_time=datetime.utcnow() - timedelta(hours=hours),
        limit=1000
    )
    
    line = MooringLineService.get_mooring_line(db, line_id)
    if not line:
        raise HTTPException(status_code=404, detail="Mooring line not found")
    
    return {
        "mooring_line": {
            "id": line.id,
            "name": line.name,
            "reference_tension": line.reference_tension,
            "max_tension": line.max_tension
        },
        "data": [
            {
                "timestamp": item.timestamp.isoformat(),
                "tension": item.tension_value,
                "status": item.status.value,
                "temperature": item.temperature,
                "humidity": item.humidity,
                "wind_speed": item.wind_speed,
                "wind_direction": item.wind_direction
            }
            for item in history
        ]
    }


# ======================
# Weather Data Endpoints
# ======================

@app.post("/api/weather", response_model=WeatherDataResponse)
async def record_weather(
    data: WeatherDataCreate,
    db: Session = Depends(get_db)
):
    """Record weather data"""
    weather = WeatherService.record_weather(db, data)
    
    # Broadcast update via WebSocket
    await manager.broadcast({
        "type": "weather_update",
        "data": data.dict(),
        "timestamp": weather.timestamp.isoformat()
    })
    
    return weather


@app.get("/api/weather/current", response_model=CurrentWeather)
def get_current_weather(db: Session = Depends(get_db)):
    """Get current weather conditions"""
    weather = WeatherService.get_current_weather(db)
    if not weather:
        # Return default values if no weather data
        return CurrentWeather(
            temperature=20.0,
            humidity=60.0,
            wind_speed=5.0,
            wind_direction=0.0,
            wind_direction_text="N",
            pressure=1013.0,
            wave_height=1.0,
            timestamp=datetime.utcnow()
        )
    
    return CurrentWeather(
        temperature=weather.temperature,
        humidity=weather.humidity,
        wind_speed=weather.wind_speed,
        wind_direction=weather.wind_direction,
        wind_direction_text=WeatherService.get_wind_direction_text(weather.wind_direction),
        pressure=weather.pressure,
        wave_height=weather.wave_height,
        timestamp=weather.timestamp
    )


# ======================
# Alert Endpoints
# ======================

@app.get("/api/alerts", response_model=List[AlertResponse])
def get_alerts(
    active_only: bool = True,
    db: Session = Depends(get_db)
):
    """Get system alerts"""
    if active_only:
        return AlertService.get_active_alerts(db)
    # Could add logic for all alerts
    return AlertService.get_active_alerts(db)


@app.put("/api/alerts/{alert_id}/resolve")
def resolve_alert(
    alert_id: int,
    db: Session = Depends(get_db)
):
    """Mark an alert as resolved"""
    alert = AlertService.resolve_alert(db, alert_id)
    if not alert:
        raise HTTPException(status_code=404, detail="Alert not found")
    return {"message": "Alert resolved", "alert_id": alert_id}


# ======================
# Dashboard Endpoint
# ======================

@app.get("/api/dashboard", response_model=DashboardData)
def get_dashboard_data(db: Session = Depends(get_db)):
    """Get all dashboard data in one request"""
    # Get mooring lines summary
    lines = MooringLineService.get_all_mooring_lines(db, active_only=True)
    line_summaries = []
    
    for line in lines:
        tension_percentage = (line.current_tension / line.reference_tension * 100) if line.reference_tension > 0 else 0
        status = MooringLineService.calculate_tension_status(
            line.current_tension,
            line.reference_tension,
            line.max_tension
        )
        
        line_summaries.append(MooringLineSummary(
            id=line.id,
<<<<<<< HEAD
            name=line.name,
            position=line.position,
=======
            line_id=line.line_id,
            name=line.name,
            side=line.side,
            position_index=line.position_index,
>>>>>>> a8651eb2
            current_tension=line.current_tension,
            reference_tension=line.reference_tension,
            tension_percentage=tension_percentage,
            remaining_lifespan_percentage=line.remaining_lifespan_percentage,
            status=status
        ))
    
    # Get current weather
    weather = WeatherService.get_current_weather(db)
    if weather:
        current_weather = CurrentWeather(
            temperature=weather.temperature,
            humidity=weather.humidity,
            wind_speed=weather.wind_speed,
            wind_direction=weather.wind_direction,
            wind_direction_text=WeatherService.get_wind_direction_text(weather.wind_direction),
            pressure=weather.pressure,
            wave_height=weather.wave_height,
            timestamp=weather.timestamp
        )
    else:
        current_weather = CurrentWeather(
            temperature=20.0,
            humidity=60.0,
            wind_speed=5.0,
            wind_direction=0.0,
            wind_direction_text="N",
            pressure=1013.0,
            wave_height=1.0,
            timestamp=datetime.utcnow()
        )
    
<<<<<<< HEAD
    # Get active alerts
    alerts = AlertService.get_active_alerts(db)
=======
    # Get active alerts (임시로 빈 배열 반환)
    try:
        alerts = AlertService.get_active_alerts(db)
    except Exception as e:
        print(f"Alert service error: {e}")
        alerts = []
>>>>>>> a8651eb2
    
    # System status
    system_status = {
        "active_lines": len([l for l in lines if l.is_active]),
        "total_lines": len(lines),
        "critical_alerts": len([a for a in alerts if a.severity == "CRITICAL"]),
        "warning_alerts": len([a for a in alerts if a.severity in ["HIGH", "MEDIUM"]]),
        "system_health": "OPERATIONAL"
    }
    
    return DashboardData(
        mooring_lines=line_summaries,
        current_weather=current_weather,
        active_alerts=alerts,
        system_status=system_status
    )


# ======================
# WebSocket Endpoint
# ======================

@app.websocket("/ws")
async def websocket_endpoint(websocket: WebSocket, db: Session = Depends(get_db)):
    """WebSocket for real-time updates"""
    await manager.connect(websocket)
    try:
        while True:
            # Keep connection alive
            await asyncio.sleep(1)
    except WebSocketDisconnect:
        manager.disconnect(websocket)


# ======================
# Utility Endpoints
# ======================

@app.post("/api/simulation/generate-data")
def generate_sample_data(db: Session = Depends(get_db)):
    """Generate sample data for testing"""
    try:
        SimulationService.generate_sample_data(db)
        return {"message": "Sample data generated successfully"}
    except Exception as e:
        raise HTTPException(status_code=500, detail=str(e))


<<<<<<< HEAD
=======
@app.post("/api/simulation/start")
async def start_simulation():
    """Start live sensor data simulation with 30-second updates"""
    try:
        data_file_path = os.path.join(os.path.dirname(__file__), "..", "testdata_full.txt")
        
        # Check if simulation is already running
        status = get_simulation_status()
        if status["is_running"]:
            return {"message": "Simulation is already running", "status": status}
        
        # Start simulation in background thread
        def run_simulation():
            import asyncio
            loop = asyncio.new_event_loop()
            asyncio.set_event_loop(loop)
            loop.run_until_complete(start_live_simulation(data_file_path, 30))
        
        simulation_thread = threading.Thread(target=run_simulation, daemon=True)
        simulation_thread.start()
        
        return {
            "message": "Live simulation started with 30-second updates",
            "data_file": data_file_path,
            "update_interval": 30,
            "status": "starting"
        }
        
    except Exception as e:
        raise HTTPException(status_code=500, detail=f"Failed to start simulation: {str(e)}")


@app.post("/api/simulation/stop")
def stop_simulation():
    """Stop live sensor data simulation"""
    try:
        stop_live_simulation()
        return {"message": "Simulation stopped", "status": "stopped"}
    except Exception as e:
        raise HTTPException(status_code=500, detail=f"Failed to stop simulation: {str(e)}")


@app.get("/api/simulation/status")
def get_simulation_status_endpoint():
    """Get current simulation status"""
    try:
        status = get_simulation_status()
        return {
            "simulation": status,
            "timestamp": datetime.utcnow().isoformat()
        }
    except Exception as e:
        raise HTTPException(status_code=500, detail=f"Failed to get status: {str(e)}")


>>>>>>> a8651eb2
@app.get("/health")
def health_check():
    """Health check endpoint"""
    return {"status": "healthy", "timestamp": datetime.utcnow().isoformat()}


# Mount static files at the end, after all API routes
if os.path.exists(static_path):
    from fastapi.responses import HTMLResponse
    
    @app.get("/", response_class=HTMLResponse)
    async def serve_frontend():
        with open(os.path.join(static_path, "index.html"), "r") as f:
            return f.read()
    
    # Serve static files for all non-API routes
    app.mount("/", StaticFiles(directory=static_path, html=True), name="static")

if __name__ == "__main__":
    import uvicorn
    uvicorn.run(app, host="0.0.0.0", port=8000, reload=True)<|MERGE_RESOLUTION|>--- conflicted
+++ resolved
@@ -24,12 +24,9 @@
     AlertService, SimulationService
 )
 from models import WeatherData
-<<<<<<< HEAD
-=======
 from data_parser import initialize_mooring_lines
 from live_simulation import start_live_simulation, stop_live_simulation, get_simulation_status
 import threading
->>>>>>> a8651eb2
 
 app = FastAPI(
     title="Mooring Line Monitoring System",
@@ -75,9 +72,6 @@
 async def startup_event():
     """Initialize database on startup"""
     init_db()
-<<<<<<< HEAD
-    print("Database initialized")
-=======
     # Initialize 8 mooring lines
     db = next(get_db())
     try:
@@ -87,7 +81,6 @@
         print(f"❌ Database initialization error: {e}")
     finally:
         db.close()
->>>>>>> a8651eb2
 
 
 # ======================
@@ -108,11 +101,7 @@
     active_only: bool = True,
     db: Session = Depends(get_db)
 ):
-<<<<<<< HEAD
-    """Get all mooring lines with summary information"""
-=======
     """Get all mooring lines with summary information (8 lines system)"""
->>>>>>> a8651eb2
     lines = MooringLineService.get_all_mooring_lines(db, active_only)
     
     summaries = []
@@ -126,15 +115,10 @@
         
         summaries.append(MooringLineSummary(
             id=line.id,
-<<<<<<< HEAD
-            name=line.name,
-            position=line.position,
-=======
             line_id=line.line_id,
             name=line.name,
             side=line.side,
             position_index=line.position_index,
->>>>>>> a8651eb2
             current_tension=line.current_tension,
             reference_tension=line.reference_tension,
             tension_percentage=tension_percentage,
@@ -343,15 +327,10 @@
         
         line_summaries.append(MooringLineSummary(
             id=line.id,
-<<<<<<< HEAD
-            name=line.name,
-            position=line.position,
-=======
             line_id=line.line_id,
             name=line.name,
             side=line.side,
             position_index=line.position_index,
->>>>>>> a8651eb2
             current_tension=line.current_tension,
             reference_tension=line.reference_tension,
             tension_percentage=tension_percentage,
@@ -384,17 +363,12 @@
             timestamp=datetime.utcnow()
         )
     
-<<<<<<< HEAD
-    # Get active alerts
-    alerts = AlertService.get_active_alerts(db)
-=======
     # Get active alerts (임시로 빈 배열 반환)
     try:
         alerts = AlertService.get_active_alerts(db)
     except Exception as e:
         print(f"Alert service error: {e}")
         alerts = []
->>>>>>> a8651eb2
     
     # System status
     system_status = {
@@ -443,8 +417,6 @@
         raise HTTPException(status_code=500, detail=str(e))
 
 
-<<<<<<< HEAD
-=======
 @app.post("/api/simulation/start")
 async def start_simulation():
     """Start live sensor data simulation with 30-second updates"""
@@ -500,7 +472,6 @@
         raise HTTPException(status_code=500, detail=f"Failed to get status: {str(e)}")
 
 
->>>>>>> a8651eb2
 @app.get("/health")
 def health_check():
     """Health check endpoint"""
